from pptx import Presentation
from pptx2md.global_var import g
import pptx2md.outputter as outputter
from pptx2md.parser import parse
from pptx2md.tools import fix_null_rels
import argparse
import os, re

# initialization functions
def prepare_titles(title_path):
    with open(title_path, 'r', encoding='utf8') as f:
        indent = -1
        for line in f.readlines():
            cnt = 0
            while line[cnt] == ' ':
                cnt += 1
            if cnt == 0:
                g.titles[line.strip()] = 1
            else:
                if indent == -1:
                    indent = cnt
                    g.titles[line.strip()] = 2
                else:
                    g.titles[line.strip()] = cnt // indent + 1
                    g.max_custom_title = max([g.max_custom_title, cnt // indent + 1])

arg_parser = argparse.ArgumentParser(description='Convert pptx to markdown')
arg_parser.add_argument('pptx_path', help='path to the pptx file to be converted')
arg_parser.add_argument('-t', '--title', help='path to the custom title list file')
arg_parser.add_argument('-o', '--output', help='path of the output file')
arg_parser.add_argument('-i', '--image_dir', help='where to put images extracted')
arg_parser.add_argument('--image_width', help='maximum image with in px', type=int, default=500)
arg_parser.add_argument('--disable_image', help='disable image extraction', action="store_true")
arg_parser.add_argument('--disable_wmf', help='keep wmf formatted image untouched(avoid exceptions under linux)', action="store_true")
arg_parser.add_argument('--disable_color', help='do not add color HTML tags', action="store_true")
arg_parser.add_argument('--disable_escaping', help='do not attempt to escape special characters', action="store_true")
arg_parser.add_argument('--wiki', help='generate output as wikitext(TiddlyWiki)', action="store_true")
arg_parser.add_argument('--mdk', help='generate output as madoko markdown', action="store_true")
arg_parser.add_argument('--min_block_size', help='the minimum character number of a text block to be converted', type=int, default=15)

def main():
    args = arg_parser.parse_args()

    file_path = args.pptx_path
    g.file_prefix = ''.join(os.path.basename(file_path).split('.')[:-1])

    if args.title:
        g.use_custom_title
        prepare_titles(args.title)
        g.use_custom_title = True

    if args.wiki:
        out_path = 'out.tid'
    else:
        out_path = 'out.md'

    if args.output:
        out_path = args.output

    g.out_path = os.path.abspath(out_path)
    g.img_path = os.path.abspath(os.path.join(out_path, '../img'))

    if args.image_dir:
        g.img_path = args.image_dir

    if args.image_width:
        g.max_img_width = args.image_width

    if args.min_block_size:
        g.text_block_threshold = args.min_block_size

    if args.disable_image:
        g.disable_image = True
    else:
        g.disable_image = False

    if args.disable_wmf:
        g.disable_wmf = True
    else:
        g.disable_wmf = False
<<<<<<< HEAD
=======
    
    if args.disable_color:
        g.disable_color = True
    else:
        g.disable_color = False

    if args.disable_escaping:
        g.disable_escaping = True
    else:
        g.disable_escaping = False
>>>>>>> f51e5fb4

    if not os.path.exists(file_path):
        print(f'source file {file_path} not exist!')
        print(f'(absolute path: {os.path.abspath(file_path)})')
        exit(0)
    try:
        prs = Presentation(file_path)
    except KeyError as err:
        if len(err.args) > 0 and re.match(r'There is no item named .*NULL.* in the archive', str(err.args[0])):
            print('corrupted links found, trying to purge...')
            try:
                res_path = fix_null_rels(file_path)
                print(f'purged file saved to {res_path}.')
                prs = Presentation(res_path)
            except:
                print('failed, please report this bug at https://github.com/ssine/pptx2md/issues')
                exit(0)
        else:
            print('unknown error, please report this bug at https://github.com/ssine/pptx2md/issues')
            exit(0)
    if args.wiki:
        out = outputter.wiki_outputter(out_path)
    elif args.mdk:
        out = outputter.madoko_outputter(out_path)
    else:
        out = outputter.md_outputter(out_path)
    parse(prs, out)


if __name__ == '__main__':
    main()<|MERGE_RESOLUTION|>--- conflicted
+++ resolved
@@ -78,8 +78,6 @@
         g.disable_wmf = True
     else:
         g.disable_wmf = False
-<<<<<<< HEAD
-=======
     
     if args.disable_color:
         g.disable_color = True
@@ -90,7 +88,6 @@
         g.disable_escaping = True
     else:
         g.disable_escaping = False
->>>>>>> f51e5fb4
 
     if not os.path.exists(file_path):
         print(f'source file {file_path} not exist!')
